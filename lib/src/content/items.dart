--- conflicted
+++ resolved
@@ -74,21 +74,17 @@
   // TODO: Use cent symbol?
   // TODO: Use in recipe.
   // TODO: Make stuff drop.
-<<<<<<< HEAD
   // Coins
-  category(r"$", "treasure/coin");
-=======
   category(r"$", "treasure/coin", tossDamage: 1, tossRange: 7);
->>>>>>> 470baa94
   item("Copper Coin", 1, brown);
   item("Bronze Coin", 15, darkGold);
   item("Silver Coin", 30, gray);
   item("Electrum Coin", 40, lightGold);
   item("Gold Coin", 60, gold);
   item("Platinum Coin", 80, lightGray);
-  
+
   // Gems
-  category(r"$", "treasure/gem");
+  category(r"$", "treasure/gem", tossDamage: 2, tossRange: 7);
   item("Amethyst",      3,  lightPurple);
   item("Sapphire",      12, blue);
   item("Emerald",       20, green);
@@ -97,7 +93,7 @@
   item("Blue Diamond",  80, lightBlue);
 
   // Rocks
-  category(r"$", "treasure/rock");
+  category(r"$", "treasure/rock", tossDamage: 2, tossRange: 7);
   item("Turquoise Stone", 15, aqua);
   item("Onyx Stone",      20, darkGray);
   item("Malachite Stone", 25, lightGreen);
